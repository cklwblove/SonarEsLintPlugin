--- conflicted
+++ resolved
@@ -33,8 +33,7 @@
         this.executor = executor;
         this.parser = parser;
     }
-
-<<<<<<< HEAD
+    
     @Override
     public void describe(SensorDescriptor desc) {
         desc
@@ -43,63 +42,16 @@
     }
 
     @Override
-    public void execute(SensorContext ctx) {        
+    public void execute(SensorContext ctx) {    
+        if (!this.settings.getBoolean(TypeScriptPlugin.SETTING_TS_LINT_ENABLED)) {
+            LOG.debug("Skipping tslint execution - " + TypeScriptPlugin.SETTING_TS_LINT_ENABLED + " set to false");
+            return;
+        }
+        
         String pathToTsLint = this.resolver.getPath(ctx, TypeScriptPlugin.SETTING_TS_LINT_PATH, TSLINT_FALLBACK_PATH);
         String pathToTsLintConfig = this.resolver.getPath(ctx, TypeScriptPlugin.SETTING_TS_LINT_CONFIG_PATH, CONFIG_FILENAME);
         String rulesDir = this.resolver.getPath(ctx, TypeScriptPlugin.SETTING_TS_LINT_RULES_DIR, null);
         
-=======
-    public boolean shouldExecuteOnProject(Project project) {
-        return settings.getBoolean(TypeScriptPlugin.SETTING_TS_LINT_ENABLED) && hasFilesToAnalyze();
-    }
-
-    private boolean hasFilesToAnalyze() {
-        return fileSystem.files(this.filePredicates.hasLanguage(TypeScriptLanguage.LANGUAGE_KEY)).iterator().hasNext();
-    }
-
-    private String getPath(String settingKey, String defaultValue) {
-        // Prefer the specified path
-        String toReturn = settings.getString(settingKey);
-
-        // Fall back to a file system search if null or doesn't exist
-        if (toReturn == null || toReturn.isEmpty()) {
-            LOG.debug("Path " + settingKey + " not specified, falling back to " + defaultValue);
-            toReturn = defaultValue;
-        }
-        else {
-            LOG.debug("Found " + settingKey + " Lint path to be '" + toReturn + "'");
-        }
-
-        return getAbsolutePath(toReturn);
-    }
-
-    protected String getAbsolutePath(String toReturn) {
-        if (toReturn != null) {
-            File candidateFile = new java.io.File(toReturn);
-            if (!candidateFile.isAbsolute()) {
-                candidateFile = new java.io.File(this.fileSystem.baseDir().getAbsolutePath(), toReturn);
-            }
-
-            if (!doesFileExist(candidateFile)) {
-                return null;
-            }
-
-            return candidateFile.getAbsolutePath();
-        }
-
-        return null;
-    }
-
-    protected boolean doesFileExist(File f) {
-        return f.exists();
-    }
-
-    public void analyse(Project project, SensorContext context) {
-        String pathToTsLint = this.getPath(TypeScriptPlugin.SETTING_TS_LINT_PATH, TSLINT_FALLBACK_PATH);
-        String pathToTsLintConfig = this.getPath(TypeScriptPlugin.SETTING_TS_LINT_CONFIG_PATH, CONFIG_FILENAME);
-        String rulesDir = this.getPath(TypeScriptPlugin.SETTING_TS_LINT_RULES_DIR, null);
-
->>>>>>> 63c9fea3
         Integer tsLintTimeoutMs = Math.max(5000, settings.getInt(TypeScriptPlugin.SETTING_TS_LINT_TIMEOUT));
 
         if (pathToTsLint == null) {
@@ -154,13 +106,7 @@
             if (batchIssues == null || batchIssues.size() == 0) {
                 continue;
             }
-<<<<<<< HEAD
-            
-=======
 
-            String filePath = batchIssues[0].getName();
-
->>>>>>> 63c9fea3
             if (!fileMap.containsKey(filePath)) {
                 LOG.warn("TsLint reported issues against a file that wasn't sent to it - will be ignored: " + filePath);
                 continue;
